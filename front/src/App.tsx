import { useState, useEffect, useCallback, useRef, ChangeEvent, FormEvent } from "react";
import "./App.css";
import { nodeService } from "./services/NodeService";
import { deriveKeyPairFromName, DerivedKeyPair } from "./services/KeyService";

import { TransactionList } from "./components/TransactionList";
import { DebugNotesPanel } from "./components/DebugNotesPanel";
import slice1 from "./audio/slice1.mp3";
import slice2 from "./audio/slice2.mp3";
import slice3 from "./audio/slice3.mp3";
import bombSound from "./audio/bomb.mp3";
import { declareCustomElement } from "testnet-maintenance-widget";
import { useStoredNotes } from "./hooks/useStoredNotes";
import { useDebugMode } from "./hooks/useDebugMode";
declareCustomElement();

// Mutex implementation
class Mutex {
  private locked: boolean = false;
  private queue: Array<() => void> = [];

  async acquire(): Promise<void> {
    if (!this.locked) {
      this.locked = true;
      return Promise.resolve();
    }

    return new Promise<void>((resolve) => {
      this.queue.push(resolve);
    });
  }

  release(): void {
    if (this.queue.length > 0) {
      const next = this.queue.shift();
      if (next) next();
    } else {
      this.locked = false;
    }
  }
}

// Add global mutexes
declare global {
  interface Window {
    orangeMutex: Mutex;
    bombMutex: Mutex;
    slicedOranges: Set<number>;
    slicedBombs: Set<number>;
  }
}

// Initialize global mutexes
if (!window.orangeMutex) {
  window.orangeMutex = new Mutex();
}
if (!window.bombMutex) {
  window.bombMutex = new Mutex();
}
if (!window.slicedOranges) {
  window.slicedOranges = new Set();
}
if (!window.slicedBombs) {
  window.slicedBombs = new Set();
}

interface Orange {
  id: number;
  x: number;
  y: number;
  rotation: number;
  speed: number;
  sliced: boolean;
}

interface Bomb {
  id: number;
  x: number;
  y: number;
  rotation: number;
  speed: number;
  sliced: boolean;
}

interface JuiceParticle {
  id: number;
  x: number;
  y: number;
  velocityX: number;
  velocityY: number;
  time: number;
}

interface ExplosionParticle {
  id: number;
  x: number;
  y: number;
  velocityX: number;
  velocityY: number;
  size: number;
  color: string;
  time: number;
}

interface ScorePopup {
  id: number;
  x: number;
  y: number;
  text: string;
  variant: "positive" | "negative";
}

interface TransactionEntry {
  title: string;
  hash?: string;
  timestamp: number;
}

const SPAWN_INTERVAL = 500;
const GRAVITY = 0.01;
const INITIAL_SPEED = 1;
const BASE_ORANGE_SIZE = 200;
const BASE_BOMB_SIZE = 200;
const MOBILE_BREAKPOINT = 768;
const SMALL_MOBILE_BREAKPOINT = 480;
const MAX_PENALTY_DISPLAY = 30;
const GOAL_SEGMENTS = [
  { target: 100, start: 0 },
  { target: 200, start: 100 },
  { target: 500, start: 200 },
] as const;

interface ViewportSpriteSizes {
  orangeSize: number;
  bombSize: number;
}

const computeSpriteSizes = (width: number): ViewportSpriteSizes => {
  if (width <= SMALL_MOBILE_BREAKPOINT) {
    return { orangeSize: 140, bombSize: 160 };
  }

  if (width <= MOBILE_BREAKPOINT) {
    return { orangeSize: 160, bombSize: 180 };
  }

  return { orangeSize: BASE_ORANGE_SIZE, bombSize: BASE_BOMB_SIZE };
};

const deriveNoteReference = (note: unknown): string | undefined => {
  if (!note || typeof note !== "object") {
    return undefined;
  }

  const candidates = [
    (note as { psi?: string }).psi,
    (note as { address?: string }).address,
    (note as { contract?: string }).contract,
    (note as { value?: string }).value,
    (note as { kind?: string }).kind,
  ];

  return candidates.find((candidate): candidate is string => typeof candidate === "string" && candidate.length > 0);
};

function App() {
  const debugMode = useDebugMode();
  const [playerName, setPlayerName] = useState(() => localStorage.getItem("playerName") || "");
  const { notes: storedNotes, clearNotes } = useStoredNotes(playerName);
  const [nameInput, setNameInput] = useState(() => localStorage.getItem("playerName") || "");
  const [playerKeys, setPlayerKeys] = useState<DerivedKeyPair | null>(() => {
    const storedPlayer = localStorage.getItem("playerName");
    if (!storedPlayer) {
      return null;
    }

    const storedPrivate = localStorage.getItem(`keys:${storedPlayer}:private`);
    const storedPublic = localStorage.getItem(`keys:${storedPlayer}:public`);

    if (
      storedPrivate &&
      storedPublic &&
      storedPrivate.length === 64 &&
      storedPublic.length === 64
    ) {
      return { privateKey: storedPrivate, publicKey: storedPublic };
    }

    try {
      return deriveKeyPairFromName(storedPlayer);
    } catch (error) {
      console.warn("Failed to derive key pair from stored player name", error);
      return null;
    }
  });
  const [oranges, setOranges] = useState<Orange[]>([]);
  const [bombs, setBombs] = useState<Bomb[]>([]);
  const [bombPenalty, setBombPenalty] = useState(() => {
    if (!playerName) {
      return 0;
    }
    const stored = localStorage.getItem(`bombPenalty:${playerName}`);
    return stored ? Number(stored) || 0 : 0;
  });
  const [isScoreShaking, setIsScoreShaking] = useState(false);
  const gameAreaRef = useRef<HTMLDivElement>(null);
  const nextOrangeId = useRef(0);
  const lastMousePosition = useRef({ x: 0, y: 0 });
  const isMouseDown = useRef(false);
  const slicePoints = useRef<{ x: number; y: number }[]>([]);
  const sliceStartTime = useRef<number>(0);
  const lastSpawnTimeRef = useRef(performance.now());
  const [juiceParticles, setJuiceParticles] = useState<JuiceParticle[]>([]);
  const nextJuiceId = useRef(0);
  const [explosionParticles, setExplosionParticles] = useState<ExplosionParticle[]>([]);
  const nextExplosionId = useRef(0);
  const [scorePopups, setScorePopups] = useState<ScorePopup[]>([]);
  const nextScorePopupId = useRef(0);
  const [transactions, setTransactions] = useState<TransactionEntry[]>([]);
  const [spriteSizes, setSpriteSizes] = useState<ViewportSpriteSizes>(() => {
    if (typeof window === "undefined") {
      return { orangeSize: BASE_ORANGE_SIZE, bombSize: BASE_BOMB_SIZE };
    }
    return computeSpriteSizes(window.innerWidth);
  });

  useEffect(() => {
    const handleResize = () => {
      setSpriteSizes((prev) => {
        const next = computeSpriteSizes(window.innerWidth);
        if (next.orangeSize === prev.orangeSize && next.bombSize === prev.bombSize) {
          return prev;
        }
        return next;
      });
    };

    window.addEventListener("resize", handleResize);
    return () => window.removeEventListener("resize", handleResize);
  }, []);

  const orangeSize = spriteSizes.orangeSize;
  const bombSize = spriteSizes.bombSize;
  const orangeSliceThreshold = orangeSize / 2;
  const bombSliceThreshold = bombSize / 2;
  const offscreenBuffer = Math.max(orangeSize, 200);
  const [submissionError, setSubmissionError] = useState<string | null>(null);
  const noteBalance = storedNotes.length;
  const goalSegment =
    noteBalance < GOAL_SEGMENTS[0].target
      ? GOAL_SEGMENTS[0]
      : noteBalance < GOAL_SEGMENTS[1].target
      ? GOAL_SEGMENTS[1]
      : GOAL_SEGMENTS[GOAL_SEGMENTS.length - 1];
  const goalSpan = goalSegment.target - goalSegment.start;
  const goalProgress = Math.min(Math.max((noteBalance - goalSegment.start) / goalSpan, 0), 1);
  const goalValueDisplay = `${noteBalance.toLocaleString()} / ${goalSegment.target}`;
  const penaltyMeterPercent = Math.min(bombPenalty / MAX_PENALTY_DISPLAY, 1);
  const penaltyDisplayText = bombPenalty > 0 ? `${bombPenalty} pumpkins` : "None";

  const handleNameChange = useCallback((event: ChangeEvent<HTMLInputElement>) => {
    setNameInput(event.target.value);
  }, []);

  const handleNameSubmit = useCallback(
    (event: FormEvent<HTMLFormElement>) => {
      event.preventDefault();
      const trimmed = nameInput.trim();
      if (!trimmed) {
        setPlayerName("");
        return;
      }
      setPlayerName(trimmed);
      setSubmissionError(null);
    },
    [nameInput, setPlayerName, setSubmissionError],
  );

  const handleLogout = useCallback(() => {
    setPlayerName("");
    setSubmissionError(null);
  }, [setPlayerName, setSubmissionError]);


  const createJuiceEffect = useCallback((x: number, y: number) => {
    const particles: JuiceParticle[] = [];
    const particleCount = 12; // Nombre de particules de jus
    const initialSpeed = 3; // Vitesse initiale

    for (let i = 0; i < particleCount; i++) {
      const angle = (i * 360) / particleCount + Math.random() * 30 - 15; // Angle avec un peu de variation
      const speed = initialSpeed + Math.random() * 5; // Plus de variation dans la vitesse
      const radian = (angle * Math.PI) / 180;

      // Calcul des composantes de la vitesse initiale
      const velocityX = Math.cos(radian) * speed;
      const velocityY = Math.sin(radian) * speed;

      particles.push({
        id: nextJuiceId.current++,
        x,
        y,
        velocityX,
        velocityY,
        time: 0,
      });
    }

    setJuiceParticles((prev) => [...prev, ...particles]);

    // Nettoyer les particules après l'animation
    setTimeout(() => {
      setJuiceParticles((prev) => prev.filter((p) => !particles.some((newP) => newP.id === p.id)));
    }, 1500);
  }, []);

  const createExplosionEffect = useCallback((x: number, y: number) => {
    const particles: ExplosionParticle[] = [];
    const particleCount = 20;
    const colors = ["#ff4444", "#ff8800", "#ffcc00", "#ff0000"];

    for (let i = 0; i < particleCount; i++) {
      const angle = Math.random() * Math.PI * 2;
      const speed = 2 + Math.random() * 4;
      const size = 3 + Math.random() * 5;
      const color = colors[Math.floor(Math.random() * colors.length)];

      particles.push({
        id: nextExplosionId.current++,
        x,
        y,
        velocityX: Math.cos(angle) * speed,
        velocityY: Math.sin(angle) * speed,
        size,
        color,
        time: 0,
      });
    }

    setExplosionParticles((prev) => [...prev, ...particles]);

    setTimeout(() => {
      setExplosionParticles((prev) => prev.filter((p) => !particles.some((newP) => newP.id === p.id)));
    }, 1000);
  }, []);

  const addScorePopup = useCallback((x: number, y: number, text: string, variant: "positive" | "negative") => {
    const id = nextScorePopupId.current++;
    const popup: ScorePopup = {
      id,
      x,
      y,
      text,
      variant,
    };

    setScorePopups((prev) => [...prev, popup]);

    setTimeout(() => {
      setScorePopups((prev) => prev.filter((existing) => existing.id !== id));
    }, 800);
  }, []);

  const sliceBomb = async (bombId: number) => {
    if (!playerName) return;
    try {
      await window.bombMutex.acquire();
      const bomb = bombs.find((b) => b.id === bombId);
      if (!bomb || bomb.sliced || window.slicedBombs.has(bombId)) return;

      // Vibrate for 200ms when slicing a bomb (longer vibration for bombs)
      if ("vibrate" in navigator) {
        navigator.vibrate([1000]);
      }

      // Play bomb sound
      const bombAudio = new Audio(bombSound);
      bombAudio.volume = Math.max(0, Math.min(1, bombAudio.volume * 0.84));
      bombAudio.play();

      // Create explosion effect instead of juice effect
      createExplosionEffect(bomb.x, bomb.y);

      addScorePopup(bomb.x, bomb.y, "-10", "negative");

      // Apply cumulative penalty
      setBombPenalty((prev) => prev + 10);

      // Trigger score shake animation
      setIsScoreShaking(true);
      setTimeout(() => setIsScoreShaking(false), 500);

      setBombs((prev) => prev.map((b) => (b.id === bombId ? { ...b, sliced: true } : b)));

      window.slicedBombs.add(bombId);
    } finally {
      window.bombMutex.release();
    }
  };

  const sliceOrange = async (orangeId: number) => {
    if (!playerName || !playerKeys) return;
    try {
      await window.orangeMutex.acquire();
      const orange = oranges.find((o) => o.id === orangeId);
      if (!orange || orange.sliced || window.slicedOranges.has(orangeId)) return;

      // Vibrate for 50ms when slicing an orange
      if ("vibrate" in navigator) {
        navigator.vibrate(150);
      }

      // Play random slice sound
      const sliceSound = [slice1, slice2, slice3];
      const audio = new Audio(sliceSound[Math.floor(Math.random() * sliceSound.length)]);
      audio.volume = Math.max(0, Math.min(1, audio.volume * 0.84));
      // Reset audio if already playing
      audio.currentTime = 0;
      audio.play();

      // Créer l'effet de jus
      createJuiceEffect(orange.x, orange.y);

      addScorePopup(orange.x, orange.y, "+1", "positive");

      setOranges((prev) => prev.map((o) => (o.id === orangeId ? { ...o, sliced: true } : o)));
      window.slicedOranges.add(orangeId);

      // Only send blob tx if no bomb penalty is active
      if (bombPenalty === 0) {
<<<<<<< HEAD
        try {
          if (!playerKeys?.publicKey) {
            throw new Error("Missing player public key");
          }

          const { tx_hash: txHash, note } = await nodeService.requestFaucet(playerName, playerKeys.publicKey);
          setSubmissionError(null);
          const reference = txHash ?? deriveNoteReference(note);
          const shortHash = reference && reference.length > 12 ? `${reference.slice(0, 6)}…${reference.slice(-4)}` : reference;
          const title = `+1 pumpkin${playerName ? ` for ${playerName}` : ""}`;
          setTransactions((prev) =>
            [
              {
                title,
                hash: shortHash || undefined,
                timestamp: Date.now(),
              },
              ...prev,
            ].slice(0, 10),
          );
          setSliceTimestamps((prev) => {
            const now = Date.now();
            const cutoff = now - SLICE_RATE_WINDOW_MS;
            const filtered = prev.filter((timestamp) => timestamp >= cutoff);
            return [...filtered, now];
=======
        const currentPlayerName = playerName;
        const faucetPromise = nodeService.requestFaucet(currentPlayerName);

        void faucetPromise
          .then(({ tx_hash: txHash, note }) => {
            const reference = txHash ?? deriveNoteReference(note);
            const shortHash = reference && reference.length > 12 ? `${reference.slice(0, 6)}…${reference.slice(-4)}` : reference;
            const title = `+1 pumpkin${currentPlayerName ? ` for ${currentPlayerName}` : ""}`;
            setTransactions((prev) =>
              [
                {
                  title,
                  hash: shortHash || undefined,
                  timestamp: Date.now(),
                },
                ...prev,
              ].slice(0, 10),
            );
            setSubmissionError(null);
          })
          .catch((error) => {
            console.error("Failed to record slice", error);
            setSubmissionError("We could not reach the server. Your score has not been updated.");
>>>>>>> 6210398c
          });
      } else {
        // Reduce bomb penalty
        setBombPenalty((prev) => (prev > 0 ? prev - 1 : 0));
      }
    } finally {
      window.orangeMutex.release();
    }
  };

  const createSliceEffect = useCallback((points: { x: number; y: number }[]) => {
    if (!gameAreaRef.current || points.length < 2) return;

    const slice = document.createElement("div");
    slice.className = "slice-effect";

    // Créer un SVG pour la ligne
    const svg = document.createElementNS("http://www.w3.org/2000/svg", "svg");
    svg.setAttribute("width", "100%");
    svg.setAttribute("height", "100%");
    svg.style.position = "absolute";
    svg.style.top = "0";
    svg.style.left = "0";

    // Créer le chemin
    const path = document.createElementNS("http://www.w3.org/2000/svg", "path");
    const d = points.reduce((acc, point, i) => {
      return acc + (i === 0 ? `M ${point.x} ${point.y}` : ` L ${point.x} ${point.y}`);
    }, "");
    path.setAttribute("d", d);
    path.setAttribute("stroke", "white");
    path.setAttribute("stroke-width", "2");
    path.setAttribute("fill", "none");
    path.style.filter = "drop-shadow(0 0 2px rgba(255,255,255,0.8))";

    svg.appendChild(path);
    slice.appendChild(svg);
    gameAreaRef.current.appendChild(slice);

    setTimeout(() => slice.remove(), 300);
  }, []);

  const checkSlice = useCallback(
    (startX: number, startY: number, endX: number, endY: number) => {
      const dx = endX - startX;
      const dy = endY - startY;

      // Create slice effect
      createSliceEffect([
        { x: startX, y: startY },
        { x: endX, y: endY },
      ]);

      // Check for oranges and bombs in the slice path
      setOranges((prev) =>
        prev.map((orange) => {
          if (orange.sliced) return orange;

          // Calculate distance from orange to line segment
          const lineLength = Math.sqrt(dx * dx + dy * dy);
          if (lineLength === 0) return orange;

          // Calculate projection of orange position onto the line
          const t = Math.max(
            0,
            Math.min(1, ((orange.x - startX) * dx + (orange.y - startY) * dy) / (lineLength * lineLength)),
          );

          // Calculate closest point on the line segment
          const closestX = startX + t * dx;
          const closestY = startY + t * dy;

          // Calculate actual distance from orange to closest point
          const distance = Math.sqrt(Math.pow(orange.x - closestX, 2) + Math.pow(orange.y - closestY, 2));

          // If orange is close enough to the slice line
          if (distance < orangeSliceThreshold) {
            sliceOrange(orange.id);
            return orange;
          }
          return orange;
        }),
      );

      // Check for bombs
      setBombs((prev) =>
        prev.map((bomb) => {
          if (bomb.sliced) return bomb;

          const lineLength = Math.sqrt(dx * dx + dy * dy);
          if (lineLength === 0) return bomb;

          const t = Math.max(
            0,
            Math.min(1, ((bomb.x - startX) * dx + (bomb.y - startY) * dy) / (lineLength * lineLength)),
          );

          const closestX = startX + t * dx;
          const closestY = startY + t * dy;

          const distance = Math.sqrt(Math.pow(bomb.x - closestX, 2) + Math.pow(bomb.y - closestY, 2));

          if (distance < bombSliceThreshold) {
            sliceBomb(bomb.id);
            return bomb;
          }
          return bomb;
        }),
      );
    },
    [createSliceEffect, sliceOrange, sliceBomb, orangeSliceThreshold, bombSliceThreshold],
  );

  const handleMouseDown = useCallback((event: React.MouseEvent<HTMLDivElement>) => {
    if (!gameAreaRef.current) return;
    const rect = gameAreaRef.current.getBoundingClientRect();
    isMouseDown.current = true;
    sliceStartTime.current = Date.now();
    const position = {
      x: event.clientX - rect.left,
      y: event.clientY - rect.top,
    };
    lastMousePosition.current = position;
    slicePoints.current = [position];
  }, []);

  const handleTouchStart = useCallback((event: React.TouchEvent<HTMLDivElement>) => {
    if (!gameAreaRef.current) return;
    event.preventDefault(); // Prevent scrolling while slicing
    const rect = gameAreaRef.current.getBoundingClientRect();
    isMouseDown.current = true;
    sliceStartTime.current = Date.now();
    const touch = event.touches[0];
    const position = {
      x: touch.clientX - rect.left,
      y: touch.clientY - rect.top,
    };
    lastMousePosition.current = position;
    slicePoints.current = [position];
  }, []);

  const handleMouseMove = useCallback(
    (event: React.MouseEvent<HTMLDivElement>) => {
      if (!isMouseDown.current || !gameAreaRef.current) return;

      // Check if slice duration exceeds 200ms
      if (Date.now() - sliceStartTime.current > 200) {
        isMouseDown.current = false;
        createSliceEffect(slicePoints.current);
        slicePoints.current = [];
        return;
      }

      const rect = gameAreaRef.current.getBoundingClientRect();
      const currentX = event.clientX - rect.left;
      const currentY = event.clientY - rect.top;

      // Ajouter le point au chemin
      slicePoints.current.push({ x: currentX, y: currentY });

      // Vérifier les oranges sur le chemin
      const dx = currentX - lastMousePosition.current.x;
      const dy = currentY - lastMousePosition.current.y;
      const distance = Math.sqrt(dx * dx + dy * dy);

      if (distance > 10) {
        checkSlice(lastMousePosition.current.x, lastMousePosition.current.y, currentX, currentY);
        lastMousePosition.current = { x: currentX, y: currentY };
      }
    },
    [checkSlice, createSliceEffect],
  );

  const handleTouchMove = useCallback(
    (event: React.TouchEvent<HTMLDivElement>) => {
      if (!isMouseDown.current || !gameAreaRef.current) return;
      event.preventDefault(); // Prevent scrolling while slicing

      // Check if slice duration exceeds 200ms
      if (Date.now() - sliceStartTime.current > 200) {
        isMouseDown.current = false;
        createSliceEffect(slicePoints.current);
        slicePoints.current = [];
        return;
      }

      const rect = gameAreaRef.current.getBoundingClientRect();
      const touch = event.touches[0];
      const currentX = touch.clientX - rect.left;
      const currentY = touch.clientY - rect.top;

      // Ajouter le point au chemin
      slicePoints.current.push({ x: currentX, y: currentY });

      // Vérifier les oranges sur le chemin
      const dx = currentX - lastMousePosition.current.x;
      const dy = currentY - lastMousePosition.current.y;
      const distance = Math.sqrt(dx * dx + dy * dy);

      if (distance > 10) {
        checkSlice(lastMousePosition.current.x, lastMousePosition.current.y, currentX, currentY);
        lastMousePosition.current = { x: currentX, y: currentY };
      }
    },
    [checkSlice, createSliceEffect],
  );

  const handleMouseUp = useCallback(() => {
    if (isMouseDown.current) {
      createSliceEffect(slicePoints.current);
      slicePoints.current = [];
    }
    isMouseDown.current = false;
  }, [createSliceEffect]);

  const handleTouchEnd = useCallback(() => {
    if (isMouseDown.current) {
      createSliceEffect(slicePoints.current);
      slicePoints.current = [];
    }
    isMouseDown.current = false;
  }, [createSliceEffect]);

  const spawnOrange = useCallback(
    (currentTime: number) => {
      if (!gameAreaRef.current) return;

      const gameArea = gameAreaRef.current;

      const timeSinceLastSpawn = currentTime - lastSpawnTimeRef.current;
      const clampedWidth = (Math.max(Math.min(gameArea.clientWidth, 1800), 400) - 400) / 1400;
      const widthMult = 1.2 - 0.6 * clampedWidth;
      if (timeSinceLastSpawn < SPAWN_INTERVAL * widthMult) {
        return; // Skip spawning if not enough time has passed
      }
      lastSpawnTimeRef.current = currentTime + Math.random() * SPAWN_INTERVAL * 0.4 - SPAWN_INTERVAL * 0.2;

      const gameWidth = gameArea.clientWidth;
      const computeSpawnX = (size: number) => {
        const radius = size / 2;
        if (gameWidth <= size) {
          return gameWidth / 2;
        }
        const min = radius;
        const max = gameWidth - radius;
        return min + Math.random() * (max - min);
      };

      // 20% chance to spawn a bomb instead of an orange
      if (Math.random() < 0.2) {
        const bomb: Bomb = {
          id: nextOrangeId.current++,
          x: computeSpawnX(bombSize),
          y: -bombSize,
          rotation: Math.random() * 360,
          speed: INITIAL_SPEED,
          sliced: false,
        };
        setBombs((prev) => [...prev, bomb]);
      } else {
        const orange: Orange = {
          id: nextOrangeId.current++,
          x: computeSpawnX(orangeSize),
          y: -orangeSize,
          rotation: Math.random() * 360,
          speed: INITIAL_SPEED,
          sliced: false,
        };
        setOranges((prev) => [...prev, orange]);
      }
    },
    [bombSize, orangeSize],
  );

  useEffect(() => {
    if (!playerName) {
      localStorage.removeItem("playerName");
      return;
    }

    localStorage.setItem("playerName", playerName);
  }, [playerName]);

  useEffect(() => {
    if (!playerName) {
      setPlayerKeys(null);
      return;
    }

    try {
      const derivedKeys = deriveKeyPairFromName(playerName);
      setPlayerKeys(derivedKeys);
    } catch (error) {
      console.error("Failed to derive key pair", error);
      setPlayerKeys(null);
    }
  }, [playerName]);

  useEffect(() => {
    if (!playerName || !playerKeys) {
      return;
    }

    localStorage.setItem(`keys:${playerName}:public`, playerKeys.publicKey);
    localStorage.setItem(`keys:${playerName}:private`, playerKeys.privateKey);
  }, [playerName, playerKeys]);

  useEffect(() => {
    if (!playerName) {
      setBombPenalty(0);
      setNameInput("");
      return;
    }

    const storedPenalty = localStorage.getItem(`bombPenalty:${playerName}`);
    setBombPenalty(storedPenalty ? Number(storedPenalty) || 0 : 0);

    localStorage.removeItem(`count:${playerName}`);

    setNameInput(playerName);
  }, [playerName]);

  // Save state to localStorage
  useEffect(() => {
    if (!playerName) {
      return;
    }

    localStorage.setItem(`bombPenalty:${playerName}`, bombPenalty.toString());
    localStorage.removeItem(`achievements:${playerName}`);
  }, [playerName, bombPenalty]);

  // Update orange and bomb positions
  useEffect(() => {
    let currentTime = performance.now();
    let animationFrameId = requestAnimationFrame(function animate(time) {
      const elapsed = time - currentTime;
      currentTime = time;

      if (!document.hidden) {
        spawnOrange(time);
      }

      setOranges((prev) =>
        prev
          .map((orange) => ({
            ...orange,
            y: orange.y + orange.speed * (elapsed / 10),
            speed: orange.speed + GRAVITY * (elapsed / 10),
            rotation: orange.rotation + 2 * (elapsed / 10),
          }))
          .filter((orange) => orange.y < window.innerHeight + offscreenBuffer),
      );

      setBombs((prev) =>
        prev
          .map((bomb) => ({
            ...bomb,
            y: bomb.y + bomb.speed * (elapsed / 10),
            speed: bomb.speed + GRAVITY * (elapsed / 10),
            rotation: bomb.rotation + 2 * (elapsed / 10),
          }))
          .filter((bomb) => bomb.y < window.innerHeight + Math.max(bombSize * 2, 200)),
      );

      animationFrameId = requestAnimationFrame(animate);
    });

    return () => cancelAnimationFrame(animationFrameId);
  }, [spawnOrange, offscreenBuffer, bombSize]);

  // Mettre à jour la position des particules avec la balistique
  useEffect(() => {
    const animationFrame = requestAnimationFrame(function animate() {
      setJuiceParticles((prev) =>
        prev.map((particle) => {
          const time = particle.time + 0.016; // ~60fps
          // Mise à jour de la vitesse verticale avec la gravité (augmentée)
          const currentVelocityY = particle.velocityY + GRAVITY * 3;

          // Mise à jour de la position
          const newX = particle.x + particle.velocityX;
          const newY = particle.y + currentVelocityY;

          return {
            ...particle,
            x: newX,
            y: newY,
            velocityY: currentVelocityY,
            time,
          };
        }),
      );
      requestAnimationFrame(animate);
    });

    return () => cancelAnimationFrame(animationFrame);
  }, []);

  // Update explosion particles
  useEffect(() => {
    const animationFrame = requestAnimationFrame(function animate() {
      setExplosionParticles((prev) =>
        prev.map((particle) => {
          const time = particle.time + 0.016;
          const currentVelocityY = particle.velocityY + GRAVITY * 2;

          return {
            ...particle,
            x: particle.x + particle.velocityX,
            y: particle.y + currentVelocityY,
            velocityY: currentVelocityY,
            time,
          };
        }),
      );
      requestAnimationFrame(animate);
    });

    return () => cancelAnimationFrame(animationFrame);
  }, []);

  return (
    <div className="App">
      <TransactionList transactions={transactions} setTransactions={setTransactions} />

      <div className="pumpkin-title">
        <div className="pumpkin-title__badge">Cache Cash</div>
      </div>
      <div
        ref={gameAreaRef}

        className="game-area"
        onMouseDown={handleMouseDown}
        onMouseMove={handleMouseMove}
        onMouseUp={handleMouseUp}
        onMouseLeave={handleMouseUp}
        onTouchStart={handleTouchStart}
        onTouchMove={handleTouchMove}
        onTouchEnd={handleTouchEnd}
        style={{ touchAction: "none" }} // Prevent default touch actions
      >
        <maintenance-widget />

        {!playerName && (
          <div className="ready-overlay">
            <h2 className="ready-overlay__title">Ready To Play?</h2>
            <p className="ready-overlay__subtitle">Enter your name below</p>
            <form className="ready-overlay__form" onSubmit={handleNameSubmit}>
              <input
                id="player-name"
                className="player-name-input"
                type="text"
                value={nameInput}
                onChange={handleNameChange}
                placeholder="ENTER NAME"
                maxLength={32}
                required
              />
              <button type="submit" className="pixel-button">START</button>
            </form>
            <p className="ready-overlay__hint">The game starts after you add your name</p>
          </div>
        )}
        {oranges.map((orange) => (
          <div key={orange.id}>
            <div
              className={`orange ${orange.sliced ? "sliced" : ""}`}
              style={
                {
                  width: orangeSize,
                  height: orangeSize,
                  "--rotation": `${orange.rotation}deg`,
                  transform: `translateX(${orange.x}px) translateY(${orange.y}px) translate(-50%, -50%) rotate(${orange.rotation}deg)`,
                } as React.CSSProperties
              }
            />
            {orange.sliced && (
              <>
                <div
                  className={`orange half top`}
                  style={
                    {
                      width: orangeSize,
                      height: orangeSize,
                      "--x-offset": `${orange.x}px`,
                      "--y-offset": `${orange.y}px`,
                      "--rotation": `${orange.rotation}deg`,
                      "--fly-distance": "-100px",
                      transform: `translate(-50%, -50%) rotate(${orange.rotation}deg)`,
                    } as React.CSSProperties
                  }
                />
                <div
                  className={`orange half bottom`}
                  style={
                    {
                      width: orangeSize,
                      height: orangeSize,
                      "--x-offset": `${orange.x}px`,
                      "--y-offset": `${orange.y}px`,
                      "--rotation": `${orange.rotation}deg`,
                      "--fly-distance": "100px",
                      transform: `translate(-50%, -50%) rotate(${orange.rotation}deg)`,
                    } as React.CSSProperties
                  }
                />
              </>
            )}
          </div>
        ))}
        {bombs.map((bomb) => (
          <div key={bomb.id}>
            <div
              className={`bomb ${bomb.sliced ? "sliced" : ""}`}
              style={
                {
                  width: bombSize,
                  height: bombSize,
                  "--rotation": `${bomb.rotation}deg`,
                  transform: `translateX(${bomb.x}px) translateY(${bomb.y}px) translate(-50%, -50%) rotate(${bomb.rotation}deg)`,
                } as React.CSSProperties
              }
            />
            {bomb.sliced && (
              <>
                <div
                  className="bomb-half top"
                  style={
                    {
                      width: bombSize,
                      height: bombSize,
                      "--x-offset": `${bomb.x}px`,
                      "--y-offset": `${bomb.y}px`,
                      "--rotation": `${bomb.rotation}deg`,
                      "--fly-distance": "-50px",
                      transform: `translateX(${bomb.x}px) translateY(${bomb.y}px) translate(-50%, -50%) rotate(${bomb.rotation}deg)`,
                    } as React.CSSProperties
                  }
                />
                <div
                  className="bomb-half bottom"
                  style={
                    {
                      width: bombSize,
                      height: bombSize,
                      "--x-offset": `${bomb.x}px`,
                      "--y-offset": `${bomb.y}px`,
                      "--rotation": `${bomb.rotation}deg`,
                      "--fly-distance": "50px",
                      transform: `translateX(${bomb.x}px) translateY(${bomb.y}px) translate(-50%, -50%) rotate(${bomb.rotation}deg)`,
                    } as React.CSSProperties
                  }
                />
              </>
            )}
          </div>
        ))}
        {scorePopups.map((popup) => (
          <div
            key={popup.id}
            className={`score-popup score-popup--${popup.variant}`}
            style={{ left: popup.x, top: popup.y }}
          >
            {popup.text}
          </div>
        ))}
        {juiceParticles.map((particle) => (
          <div
            key={particle.id}
            className="orange-juice"
            style={
              {
                /*left: `${particle.x}px`,
top: `${particle.y}px`,*/
                transform: `translateX(${particle.x}px) translateY(${particle.y}px)`,
                opacity: Math.max(0, 1 - particle.time / 1.5),
              } as React.CSSProperties
            }
          />
        ))}
        {explosionParticles.map((particle) => (
          <div
            key={particle.id}
            style={{
              position: "absolute",
              left: `${particle.x}px`,
              top: `${particle.y}px`,
              width: `${particle.size}px`,
              height: `${particle.size}px`,
              backgroundColor: particle.color,
              borderRadius: "50%",
              transform: "translate(-50%, -50%)",
              opacity: Math.max(0, 1 - particle.time / 1),
              boxShadow: `0 0 ${particle.size * 2}px ${particle.color}`,
              transition: "opacity 0.1s ease-out",
            }}
          />
        ))}

      </div>

      <footer className="nes-hud nes-hud--footer" style={{ marginBottom: "24px" }}>
        <div className="nes-hud__panel nes-hud__panel--pixel">
          <div className="nes-hud__grid">
            <div className="nes-hud__card nes-hud__card--player">
              <div className="nes-hud__title">PLAYER</div>
              <div className="nes-hud__score nes-hud__score--player">{playerName || "---"}</div>
              {playerName && (
                <button
                  type="button"
                  className="pixel-button pixel-button--ghost pixel-button--compact"
                  onClick={handleLogout}
                >
                  SWITCH
                </button>
              )}
            </div>
            <div className="nes-hud__card nes-hud__card--score">
              <div className="nes-hud__title">SCORE</div>
              <div className={`nes-hud__score ${isScoreShaking ? "is-shaking" : ""}`}>{noteBalance.toLocaleString()}</div>
            </div>
          </div>
          <div className="nes-hud__status">
            <div className={`nes-hud__status-item nes-hud__status-item--penalty ${bombPenalty > 0 ? "is-active" : ""}`}>
              <div className="status-box status-box--penalty">
                <div className="status-box__label">Penalty</div>
                <div className="status-box__row">
                  <div className="status-box__value">{penaltyDisplayText}</div>
                  <div className="status-box__meter">
                    <div
                      className="status-box__meter-fill"
                      style={{ width: `${penaltyMeterPercent * 100}%` }}
                    />
                  </div>
                </div>
              </div>
            </div>
            <div
              className={`nes-hud__status-item ${
                submissionError ? "nes-hud__status-item--error is-active" : "nes-hud__status-item--rate is-active"
              }`}
            >
              {submissionError ? (
                submissionError
              ) : (
                <div className="status-box status-box--rate">
                  <div className="status-box__label">Next goal {goalSegment.target}</div>
                  <div className="status-box__row">
                    <div className="status-box__value">{goalValueDisplay}</div>
                    <div className="status-box__meter">
                      <div
                        className="status-box__meter-fill"
                        style={{ width: `${goalProgress * 100}%` }}
                      />
                    </div>
                  </div>
                </div>
              )}
            </div>
          </div>
        </div>
      </footer>

      {debugMode && <DebugNotesPanel notes={storedNotes} onClear={clearNotes} />}

    </div>
  );
}

export default App;<|MERGE_RESOLUTION|>--- conflicted
+++ resolved
@@ -428,7 +428,6 @@
 
       // Only send blob tx if no bomb penalty is active
       if (bombPenalty === 0) {
-<<<<<<< HEAD
         try {
           if (!playerKeys?.publicKey) {
             throw new Error("Missing player public key");
@@ -449,37 +448,10 @@
               ...prev,
             ].slice(0, 10),
           );
-          setSliceTimestamps((prev) => {
-            const now = Date.now();
-            const cutoff = now - SLICE_RATE_WINDOW_MS;
-            const filtered = prev.filter((timestamp) => timestamp >= cutoff);
-            return [...filtered, now];
-=======
-        const currentPlayerName = playerName;
-        const faucetPromise = nodeService.requestFaucet(currentPlayerName);
-
-        void faucetPromise
-          .then(({ tx_hash: txHash, note }) => {
-            const reference = txHash ?? deriveNoteReference(note);
-            const shortHash = reference && reference.length > 12 ? `${reference.slice(0, 6)}…${reference.slice(-4)}` : reference;
-            const title = `+1 pumpkin${currentPlayerName ? ` for ${currentPlayerName}` : ""}`;
-            setTransactions((prev) =>
-              [
-                {
-                  title,
-                  hash: shortHash || undefined,
-                  timestamp: Date.now(),
-                },
-                ...prev,
-              ].slice(0, 10),
-            );
-            setSubmissionError(null);
-          })
-          .catch((error) => {
-            console.error("Failed to record slice", error);
-            setSubmissionError("We could not reach the server. Your score has not been updated.");
->>>>>>> 6210398c
-          });
+        } catch (error) {
+          console.error("Failed to record slice", error);
+          setSubmissionError("We could not reach the server. Your score has not been updated.");
+        }
       } else {
         // Reduce bomb penalty
         setBombPenalty((prev) => (prev > 0 ? prev - 1 : 0));
